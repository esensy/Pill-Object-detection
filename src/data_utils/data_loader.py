########################################
# 실행 방법 및 인자 설명 (터미널 기준)
#
# 사용법:
<<<<<<< HEAD
#   python src/data_utils/data_loader.py --mode <모드> --batch_size <배치 크기> [--debug] [--val_ratio <검증 비율>] [--seed <랜덤 시드>]
=======
#   python src/data_utils/data_loader.py --mode <모드> --batch_size <배치 크기> [--debug] [--val_ratio <검증 비율>] [--seed <랜덤 시드>
>>>>>>> d864277f
#
# 파싱 인자 설명:
# --mode (필수)  
#   - 선택 가능 값: 'train', 'val', 'test'  
#   - train  : 학습용 데이터셋 로드 및 디버깅 실행  
#   - val    : 검증용 데이터셋 로드 및 디버깅 실행  
#   - test   : 테스트용 데이터셋 로드 (어노테이션 없이 이미지와 파일명 반환)  
#
# --batch_size (선택, default=4)  
#   - DataLoader에서 사용하는 배치 크기  
#   - ex) --batch_size 8 → 8개 샘플 단위로 배치 로딩  
#
# --debug (옵션)  
#   - 해당 플래그 추가 시 디버깅 모드 활성화  
#   - 데이터셋 및 배치 관련 상세 정보를 출력  
#   - 출력 예: 카테고리 매핑 정보, 총 데이터 수, Split 비율,  
#              각 배치별 이미지 크기, 박스 정보, 라벨 등장 분포 등  
#
# --val_ratio (선택, default=0.2)  
#   - 학습 및 검증 데이터셋 분할 시 검증 비율 설정 (0 ~ 1 사이 실수)  
#   - ex) --val_ratio 0.25 → 전체 데이터 중 25%를 검증 데이터로 분할  
#
# --seed (선택, default=42)  
#   - 무작위 split 및 DataLoader 생성 시 랜덤 시드 고정 값  
#   - 디버깅이나 재현성 테스트 시 유용  
#
# 실행 예시 (터미널):
# 1) 학습 데이터셋 로더 테스트
#   python src/data_utils/data_loader.py --mode train --batch_size 4 --debug --val_ratio 0.2 --seed 42
#
# 2) 검증 데이터셋 로더 테스트
#   python src/data_utils/data_loader.py --mode val --batch_size 8 --debug --val_ratio 0.2 --seed 42
#
# 3) 테스트 데이터셋 로더 테스트
#   python src/data_utils/data_loader.py --mode test --batch_size 16 --debug
#
# 프로젝트 폴더 예시:
# data/
# ├─ train_images/           (훈련 이미지)
# ├─ train_annots_modify/    (훈련 어노테이션 JSON)
# └─ test_images/            (테스트 이미지)
#
# ⚠ 디버깅 모드를 활성화하면, 매핑 테이블, 데이터 수,  
#    각 배치별 샘플 크기, 바운딩 박스 통계, 라벨별 출현 횟수,  
#    pill_names 목록 등을 모두 확인 가능합니다!
########################################

import os
import json
from PIL import Image
import torch
from torch.utils.data import Dataset, DataLoader, random_split
import torchvision.transforms.v2 as T
from torchvision.tv_tensors import BoundingBoxes, Image as TVImage
import argparse 
import sys

####################################################################################################
# 1. 데이터 증강을 위한 transform 정의
def get_transforms(mode='train'):
    """
    데이터 증강 및 전처리 함수를 반환합니다.

    Args:
        mode (str): 'train', 'val', 'test' 중 하나

    Returns:
        torchvision.transforms.v2.Compose: 변환 함수
    """
<<<<<<< HEAD
    ################################################################################################################################
    # 리사이즈 크기 설정해야할수도?
    ################################################################################################################################
=======

    ################################################################################################################################
    # 리사이즈 크기 설정해야할수도?
    ################################################################################################################################

>>>>>>> d864277f
    if mode == 'train':
        return T.Compose([
            T.ToImage(), # PIL → TVImage 자동 변환
            T.RandomHorizontalFlip(),   # 수평 뒤집기
            T.RandomVerticalFlip(),     # 수직 뒤집기
            T.ColorJitter(brightness=0.1, contrast=0.1, saturation=0.1, hue=0.1),   # 밝기 조절
            T.ToDtype(torch.float32, scale=True)  # 0 ~ 1 스케일링
        ])
    elif mode == "val" or mode == "test":
        return T.Compose([
            T.ToImage(),
            T.ToDtype(torch.float32, scale=True)
        ])
    else:
        raise ValueError(f"Invalid mode: {mode}. Choose either 'train', 'val', or 'test'.")

####################################################################################################
# 2. json파일에서 카테고리 매핑을 만드는 함수
def get_category_mapping(ann_dir):
    """
    어노테이션 디렉토리 내 JSON 파일들을 탐색하여  
    카테고리 ID와 이름 간의 매핑을 생성하고,  
    이름 기준 정렬 후 인덱스를 재부여하는 함수입니다.

    Args:
        ann_dir (str): 어노테이션 JSON 파일들이 저장된 디렉토리 경로

    Returns:
        name_to_idx (dict):  
            - Key: 카테고리 이름 (str)  
            - Value: 인덱스 (int)  
            - 0은 'Background'로 설정하며, 마지막 인덱스는 'No Class'로 지정합니다.

        idx_to_name (dict):  
            - Key: 인덱스 (int)  
            - Value: 카테고리 이름 (str)  
            - 역방향으로 인덱스를 통해 이름을 찾을 수 있는 매핑을 제공합니다.

    Note:
        - 중복된 카테고리 이름은 제거 후 정렬합니다.
        - 이름 기준으로 정렬하여 일관된 인덱스를 제공합니다.
        - 추후 모델 학습 시 카테고리 ID → 카테고리 이름 매핑 및 시각화에 활용됩니다.
    """
    # 디버깅 메시지 출력
    if not isinstance(ann_dir, str):
        raise TypeError(f"ann_dir는 문자열(str)이어야 합니다. 현재 타입: {type(ann_dir)}")
    if not os.path.exists(ann_dir):
        raise FileNotFoundError(f"ann_dir 경로가 존재하지 않습니다: {ann_dir}")
    
    id_to_name = {}
    #  id -> name 매핑 수집
    for file in os.listdir(ann_dir):
        with open(os.path.join(ann_dir, file), 'r', encoding='utf-8') as f:
            ann = json.load(f)
            for cat in ann['categories']:
                id_to_name[cat['id']] = cat['name']

    # 이름 기준 정렬
    sorted_names = sorted(set(id_to_name.values())) # 중복 제거 후 정렬

    # 1부터 인덱싱, 0은 배경, 마지막 숫자는 No Class
    name_to_idx = {'Background': 0}
    for idx, name in enumerate(sorted_names, start=1):
        name_to_idx[name] = idx
    name_to_idx['No Class'] =  len(name_to_idx)

    # 역 매핑
    idx_to_name = {idx: name for name, idx in name_to_idx.items()}
    return name_to_idx, idx_to_name

####################################################################################################
# 3. 데이터셋
class PillDataset(Dataset):
    def __init__(self, image_dir, ann_dir=None, mode='train', category_mapping=None, transform=None, bbox_format="XYXY", debug=False):
        """
        PillDataset 클래스

        알약 이미지와 어노테이션(json) 파일을 로드하여  
        모델 학습 및 검증을 위한 데이터셋 형태로 제공하는 PyTorch Dataset 클래스입니다.  

        Attributes:
            image_dir (str): 이미지 파일이 저장된 디렉토리 경로  
            ann_dir (str, optional): 어노테이션 JSON 파일들이 저장된 디렉토리 경로 (train/val 모드에서 필요)  
            mode (str): 'train', 'val', 'test' 중 하나로 데이터셋의 동작 모드를 결정  
            category_mapping (dict): 카테고리 이름과 인덱스 매핑 정보  
            transform (callable, optional): 이미지 및 bounding box에 적용할 변환 함수  
            debug (bool): 이미지/어노테이션 불일치 시 경고 출력 여부  

        Notes:
            - train/val 모드에서는 이미지-어노테이션 쌍을 필터링 후 로드합니다.  
            - test 모드에서는 어노테이션 없이 이미지 파일 경로만 반환합니다.  
        """
        # 디버깅 메시지 출력 
        if not isinstance(image_dir, str):
            raise TypeError(f"image_dir는 문자열(str)이어야 합니다. 현재 타입: {type(image_dir)}")
        if ann_dir is not None and not isinstance(ann_dir, str):
            raise TypeError(f"ann_dir는 문자열(str)이거나 None이어야 합니다. 현재 타입: {type(ann_dir)}")
        if mode not in ['train', 'val', 'test']:
            raise ValueError(f"mode는 'train', 'val', 'test' 중 하나여야 합니다. 현재 입력: {mode}")
        if category_mapping is not None and not isinstance(category_mapping, dict):
            raise TypeError(f"category_mapping은 dict 타입이어야 합니다. 현재 타입: {type(category_mapping)}")
        if transform is not None and not callable(transform):
            raise TypeError(f"transform은 호출 가능 객체이어야 합니다. 현재 타입: {type(transform)}")
        if not isinstance(bbox_format, str):
            raise TypeError(f"bbox_format는 문자열(str)이어야 합니다. 현재 타입: {type(bbox_format)}")
        if not isinstance(debug, bool):
            raise TypeError(f"debug는 bool 타입이어야 합니다. 현재 타입: {type(debug)}")
        
        # 인자 받기기
        self.img_dir = image_dir
        self.ann_dir = ann_dir
        self.mode = mode
        self.transform = transform
        self.category_mapping = category_mapping    # 카테고리 이름 <-> 아이디 매핑
        self.bbox_format = bbox_format

        # 이미지
        self.images = sorted(os.listdir(image_dir))

        # train, val/ test 분기
        if self.mode in ['train', 'val']:
            assert ann_dir is not None, "Train/Val 모드에서는 ann_dir가 필요합니다."
            self.annots = sorted(os.listdir(ann_dir))

            # 이미지-어노테이션 불일치 필터링
            # 예시: K-001900-010224-016551-031705_0_2_0_2_70_000_200.png
            img_basename = set(os.path.splitext(f)[0] for f in self.images)
            # 예시: K-001900-010224-016551-031705_0_2_0_2_70_000_200.png.json
            ann_basename = set(os.path.splitext(os.path.splitext(f)[0])[0] for f in self.annots)    # 두 번 적용
            
            # 공통이름 및 차이점
            common_name = img_basename & ann_basename 
            missing_img = ann_basename - img_basename
            missing_ann = img_basename - ann_basename

            # 디버깅(차이점 출력)
            if debug:
                print(f"\n[DEBUG] 총 {len(common_name)}개의 이미지-어노테이션 파일 처리")
                if missing_img:
                    print(f"[WARNING] 어노테이션은 있지만 이미지가 없는 파일 목록(총 {len(missing_img)}개개):")
                    for name in sorted(missing_img):
                        print(f" - {name}")
                if missing_ann:
                    print(f"[WARNING] 이미지는 있지만 어노테이션이 없는 파일 목록(총 {len(missing_ann)}개):")
                    for name in sorted(missing_ann):
                        print(f" - {name}")
            
            # 공통 파일만 필터링
            self.images = [f"{name}.png" for name in common_name]
            self.annots = [f"{name}.png.json" for name in common_name]

        else:
            self.annots = None

    def __getitem__(self, idx):
        """
        __getitem__ 함수

        인덱스를 입력 받아 해당 인덱스의 이미지 및 어노테이션 데이터를 반환합니다.

        Args:
            idx (int): 호출할 데이터의 인덱스  

        Returns:
            - train/val 모드:  
                img (TVImage): 이미지 텐서  
                targets (dict):  
                    - boxes (BoundingBoxes): 바운딩 박스 좌표  
                    - labels (torch.Tensor): 클래스 인덱스 라벨  
                    - image_id (torch.Tensor): 이미지 고유 식별자  
                    - area (torch.Tensor): 객체 영역  
                    - is_crowd (torch.Tensor): crowd 플래그 (0으로 고정)  
                    - orig_size (torch.Tensor): 원본 이미지 크기  
                    - pill_names (list): 바운딩 박스에 해당하는 알약 이름  

            - test 모드:  
                img (TVImage): 이미지 텐서  
                img_file (str): 이미지 파일명 (추론 시 사용)  
        """
        # 디버깅 메시지 출력
        if not isinstance(idx, int):
            raise TypeError(f"인덱스는 int 타입이어야 합니다. 현재 타입: {type(idx)}")
        if idx >= len(self.images):
            raise IndexError(f"인덱스 {idx}가 데이터셋 크기 {len(self.images)}보다 큽니다.")

        # 이미지 인덱싱
        img_file = self.images[idx]
        img_path = os.path.join(self.img_dir, img_file)

        # 이미지 파일 확인
        try:
            img = Image.open(img_path).convert("RGB")
        except FileNotFoundError as e:
            raise FileNotFoundError(f"Error loading image file: {img_path}, {e}")

        # 학습과 검증 분기
        if self.mode in ['train', 'val']:
            # 어노테이션 파일 인덱싱
            ann_file = self.annots[idx]
            ann_path = os.path.join(self.ann_dir, ann_file)

            # 어노테이션 파일 확인
            try:
                with open(ann_path, 'r', encoding='utf-8') as f:
                    ann = json.load(f)
            except (FileNotFoundError, json.JSONDecodeError) as e:
                raise RuntimeError(f"Error loading annotation file: {ann_path}, {e}")
            
            # bbox와 labels 추출
            bboxes = [obj["bbox"] for obj in ann["annotations"]]
            pill_names = [obj["name"] for obj in ann["categories"]]
            labels = [self.category_mapping[cat_name] for cat_name in pill_names]  # 카테고리 매핑으로 변환
            labels_tensor = torch.tensor(labels, dtype=torch.int64)
            areas = [obj["area"] for obj in ann["annotations"]]
            image_id = ann["images"][0]["id"]

            # Faster RCNN을 위한 bbox 형식 변환
            if self.bbox_format == "XYXY":
                bboxes_xyxy = []
                for bbox in bboxes:
                    xmin, ymin, width, height = bbox
                    xmax = xmin + width
                    ymax = ymin + height
                    bboxes_xyxy.append([xmin, ymin, xmax, ymax])

                # 텐서로 변환 tv_tensor
                bboxes_tensor = BoundingBoxes(
                    torch.tensor(bboxes_xyxy, dtype=torch.float32),
                    format=self.bbox_format,
                    canvas_size=(img.height, img.width)
                )
            # YOLO를 위한 bbox 형식 변환
            elif self.bbox_format == "XYWH":
                bboxes_tensor = BoundingBoxes(
                    torch.tensor(bboxes, dtype=torch.float32),
                    format=self.bbox_format,
                    canvas_size=(img.height, img.width)
                )
            
            labels_tensor = torch.tensor(labels, dtype=torch.int64)
            areas_tensor = torch.tensor(areas, dtype=torch.float32)
            image_id_tensor = torch.tensor(image_id, dtype=torch.int64)
            iscrowd_tensor = torch.zeros((len(bboxes_tensor),), dtype=torch.int64)
            orig_size_tensor = torch.tensor([img.height, img.width], dtype=torch.int64)

            # 트랜스폼 적용
            if self.transform:
                img, bboxes_tensor = self.transform(img, bboxes_tensor)

            # COCODateset 기준 + 알약 이름 추가
            targets = {
                'boxes': bboxes_tensor,
                'labels': labels_tensor,
                'image_id': image_id_tensor,
                'area': areas_tensor,       # 없는 경우가 존재함
                'is_crowd': iscrowd_tensor,
                'orig_size': orig_size_tensor,
                # 'pill_names': pill_names -> target에 str은 들어가면 안됨
            }
            

            # 이미지와 타겟
            return img, targets

        # 시험 분기 
        else:
            # 이미지는 트랜스폼에서 자동적으로 증강됨
            if self.transform:
                img = self.transform(img)

            return img, img_file


    def __len__(self):
        return len(self.images)

    def get_img_info(self, idx):
        """
        get_img_info 함수

        특정 인덱스에 해당하는 이미지의 파일명 및 크기 정보를 반환합니다.

        Args:
            idx (int): 가져올 이미지의 인덱스  

        Returns:
            dict:  
                - file_name (str): 이미지 파일 이름  
                - height (int): 이미지 세로 크기  
                - width (int): 이미지 가로 크기  

        Note:
            어노테이션 파일을 로드하여 이미지 메타데이터 정보를 가져옵니다.  
            사용 예시: info = dataset.get_img_info(0)
                       print(info)
        """
        ann_file = self.annots[idx]
        ann_path = os.path.join(self.ann_dir, ann_file)
        try:
            with open(ann_path, 'r', encoding='utf-8') as f:
                ann = json.load(f)
        except (FileNotFoundError, json.JSONDecodeError) as e:
            print(f"Error loading annotation file: {ann_path}, {e}")
            return None
        return {"file_name": ann['images'][0]['file_name'], "height": ann['images'][0]['height'], "width": ann['images'][0]['width']}

    def get_ann_info(self, idx):
        """
        get_ann_info 함수

        특정 인덱스에 해당하는 어노테이션 JSON 파일의 내용을 반환합니다.

        Args:
            idx (int): 가져올 어노테이션 인덱스  

        Returns:
            dict: 해당 어노테이션 JSON의 전체 내용 (파싱된 JSON)  

        Note:
            어노테이션 파일이 잘못되었거나 JSON 디코딩 실패 시 None 반환  
            사용예시: ann = dataset.get_ann_info(0)
                      print(json.dumps(ann, indent=2, ensure_ascii=False))
        """
        ann_file = self.annots[idx]
        ann_path = os.path.join(self.ann_dir, ann_file)
        try:
            with open(ann_path, 'r', encoding='utf-8') as f:
                return json.load(f)
        except (FileNotFoundError, json.JSONDecodeError) as e:
            print(f"Error loading annotation file: {ann_path}, {e}")
            return None
        

####################################################################################################
# 4. 데이터 로더 함수
<<<<<<< HEAD
def get_loader(img_dir, ann_dir=None, batch_size=8, mode="train", val_ratio=0.2, debug=False, seed=42):
=======
def get_loader(img_dir, ann_dir=None, batch_size=8, mode="train", val_ratio=0.2, bbox_format="XYXY", debug=False, seed=42):
>>>>>>> d864277f
    """
    데이터 로더를 반환하는 함수

    Args:
        img_dir (str): 이미지 폴더 경로
        ann_dir (str): 어노테이션 폴더 경로
        batch_size (int): 배치 크기
        mode (str): 'train', 'val', 'test' 중 하나
        val_ratio (float): 검증 데이터셋 비율
        debug (bool): 디버깅 모드 (True일 경우 배치 데이터 출력)
        seed (int): 랜덤 시드

    Returns:
        torch.utils.data.DataLoader: 해당 모드의 데이터 로더
    """
    # 디버깅 메시지 출력
    if not isinstance(img_dir, str):
        raise TypeError(f"img_dir는 문자열(str)이어야 합니다. 현재 타입: {type(img_dir)}")
    if ann_dir is not None and not isinstance(ann_dir, str):
        raise TypeError(f"ann_dir는 문자열(str)이거나 None이어야 합니다. 현재 타입: {type(ann_dir)}")
    if not isinstance(batch_size, int) or batch_size <= 0:
        raise ValueError(f"batch_size는 양의 정수여야 합니다. 현재 입력: {batch_size}")
    if mode not in ['train', 'val', 'test']:
        raise ValueError(f"mode는 'train', 'val', 'test' 중 하나여야 합니다. 현재 입력: {mode}")
    if not (0 < val_ratio < 1):
        raise ValueError(f"val_ratio는 0과 1 사이의 실수여야 합니다. 현재 입력: {val_ratio}")
    if not isinstance(debug, bool):
        raise TypeError(f"debug는 bool 타입이어야 합니다. 현재 타입: {type(debug)}")
    
    # 트랜스폼
    transforms = get_transforms(mode=mode)

    # 카테고리 매핑 (train/val에서만 필요)
    if mode in ['train', 'val']:
        name_to_idx, idx_to_name = get_category_mapping(ann_dir=ann_dir)
        # 매핑 보여주기
        if debug:
            print("\n[DEBUG] 카테고리 매핑 정보:")
            print(f"- 총 클래스 수: {len(name_to_idx)}")
            print(f"- No Class 인덱스: {name_to_idx['No Class']}")
            # name_to_idx 딕셔너리
            print(f"- 매핑 테이블 (name_to_idx):\n{json.dumps(name_to_idx, indent=2, ensure_ascii=False)}")
            # idx_to_name 딕셔너리
            print("\n[DEBUG] idx_to_name 매핑 (정렬 출력):")
            max_idx_len = len(str(max(idx_to_name.keys())))  # 인덱스 최대 길이 구하기
            for idx in sorted(idx_to_name.keys()):
                print(f"  {idx:>{max_idx_len}}: {idx_to_name[idx]}")

    else:
        name_to_idx, idx_to_name = None, None

    # 데이터셋
    dataset = PillDataset(image_dir=img_dir, ann_dir=ann_dir, mode=mode, category_mapping=name_to_idx, transform=transforms, bbox_format=bbox_format, debug=debug)

    # [DEBUG 추가]
    if debug and mode in ['train', 'val']:
        print(f"\n[DEBUG] 전체 데이터셋 크기: {len(dataset)}개")

    # collator 정의
    def collator(batch):
        batch = [b for b in batch if b is not None] # None 제거
        return tuple(zip(*batch)) if batch else None

    # 랜덤시드 설정
    generator = torch.Generator().manual_seed(seed) # 시드 고정

    # 훈련/검증의 경우
    if mode == 'train' or mode == 'val':
        # 훈련/ 검증 분리하기
        train_size = int((1 - val_ratio) * len(dataset))
        train_dataset, val_dataset = random_split(dataset, [train_size, len(dataset) - train_size], generator=generator)

        # [DEBUG 추가]
        if debug:
            print(f"[DEBUG] 랜덤시드 고정: {seed}")
            print(f"[DEBUG] Train/Val Split: Train = {train_size}, Val = {len(dataset) - train_size}")

        loader = DataLoader(
            train_dataset if mode == 'train' else val_dataset,
            batch_size=batch_size,
            shuffle=(mode == 'train'),
            drop_last=True,
            collate_fn=collator
        )

        if debug:
            print(f"\n[DEBUG] {mode} loader 배치 수: {len(loader)}")
            for batch in loader:
                if batch is not None:
                    images, targets = batch
                    print(f"[DEBUG] Batch size: {len(images)}")
                    print(f"[DEBUG] 첫 이미지 크기: {images[0].shape}")

                    sample_target = targets[0]
                    boxes = sample_target['boxes']
                    areas = sample_target['area']
                    print(f"[DEBUG] 첫 샘플 image_id: {sample_target['image_id'].item()}")
                    print(f"[DEBUG] 박스 개수: {boxes.shape[0]}")
                    print(f"[DEBUG] 박스 크기 (W,H) 최대/최소: {boxes[:, 2:].max().item()}, {boxes[:, 2:].min().item()}")
                    print("[DEBUG] 라벨별 출현 횟수:")
                    label_counts = torch.bincount(sample_target['labels'])
                    for idx, count in enumerate(label_counts):
                        if count > 0:
                            label_name = name_to_idx and idx_to_name.get(idx, "Unknown")
                            print(f"  - {idx}: {label_name} → {count}회")
                        
                    print(f"[DEBUG] 이미지 텐서 메모리: {images[0].element_size() * images[0].nelement() / 1024 ** 2:.2f}MB")
                    print(f"[DEBUG] Pill names (샘플): {sample_target['pill_names']}")                                 
                break

        return loader
    
    # 시험의 경우
    elif mode == 'test':
        test_loader = DataLoader(
            dataset, batch_size=batch_size, shuffle=False, drop_last=False, collate_fn=collator
        )

        # 배치 사이즈 예시
        if debug:
            print(f"\n[DEBUG] 테스트 데이터셋 배치 수: {len(test_loader)}") 
            for batch in test_loader:
                if batch is not None:
                    images, img_name = batch
                    print(f"[DEBUG] Batch size: {len(images)}")
                    print(f"[DEBUG] 첫 이미지 shape: {images[0].shape}")
                    print(f"[DEBUG] 배치 이미지 파일명 목록: {img_name}")
                break  

        return test_loader
    
    else:
        raise ValueError(f"Invalid mode: {mode}. Choose either 'train', 'val', or 'test'.")

####################################################################################################
# 5. 메인 시작    
# if __name__ == "__main__":
#     # argparse 시작
#     parser = argparse.ArgumentParser(description="PillDataset DataLoader Debug Runner")
#     parser.add_argument('--mode', type=str, default='train', choices=['train', 'val', 'test'], help="운영 모드")
#     parser.add_argument('--batch_size', type=int, default=4, help="배치 크기")
#     parser.add_argument('--debug', action='store_true', help="디버깅 모드 여부")
#     parser.add_argument('--val_ratio', type=float, default=0.2, help="검증 데이터셋 비율 (0 ~ 1)")
#     parser.add_argument('--seed', type=int, default=42, help="랜덤 시드 (재현성 보장)")
    
# ######################################################################################
# # 추가인자에 맞춰서 수정하기
#     # # ✅ 추가 인자 (아래 추가)
#     # parser.add_argument('--resize', type=int, default=None, help="이미지 리사이즈 크기 (정사각형)")  # ⭐ 추가됨
#     # parser.add_argument('--num_workers', type=int, default=4, help="DataLoader 병렬 처리 쓰레드 수")  # ⭐ 추가됨
#     # parser.add_argument('--max_samples', type=int, default=None, help="데이터셋 일부만 사용 (디버깅용)")  # ⭐ 추가됨
#     # parser.add_argument('--verbose_level', type=int, default=1, help="디버그 출력 단계 (0=없음, 1=기본, 2=상세)")  # ⭐ 추가됨
#     # parser.add_argument('--output_dir', type=str, default='logs/', help="디버깅/매핑 저장 디렉토리")  # ⭐ 추가됨
#     # parser.add_argument('--save_mapping', action='store_true', help="카테고리 매핑 테이블을 JSON 파일로 저장")  # ⭐ 추가됨
#     args = parser.parse_args()
#     # 변경 사항 끝

if __name__ == "__main__":
    # argparse 시작
    parser = argparse.ArgumentParser(description="PillDataset DataLoader Debug Runner")
    parser.add_argument('--mode', type=str, default='train', choices=['train', 'val', 'test'], help="운영 모드")
    parser.add_argument('--batch_size', type=int, default=8, help="배치 크기")
    parser.add_argument('--debug', action='store_true', help="디버깅 모드 여부")
    parser.add_argument('--val_ratio', type=float, default=0.2, help="검증 데이터셋 비율 (0 ~ 1)")
    parser.add_argument('--seed', type=int, default=42, help="랜덤 시드 (재현성 보장)")
<<<<<<< HEAD
    args = parser.parse_args()
=======
    
######################################################################################
# 추가인자에 맞춰서 수정하기src/test_frcnn.py
    # # ✅ 추가 인자 (아래 추가)
    # parser.add_argument('--resize', type=int, default=None, help="이미지 리사이즈 크기 (정사각형)")  # ⭐ 추가됨
    # parser.add_argument('--num_workers', type=int, default=4, help="DataLoader 병렬 처리 쓰레드 수")  # ⭐ 추가됨
    # parser.add_argument('--max_samples', type=int, default=None, help="데이터셋 일부만 사용 (디버깅용)")  # ⭐ 추가됨
    # parser.add_argument('--verbose_level', type=int, default=1, help="디버그 출력 단계 (0=없음, 1=기본, 2=상세)")  # ⭐ 추가됨
    # parser.add_argument('--output_dir', type=str, default='logs/', help="디버깅/매핑 저장 디렉토리")  # ⭐ 추가됨
    # parser.add_argument('--save_mapping', action='store_true', help="카테고리 매핑 테이블을 JSON 파일로 저장")  # ⭐ 추가됨
    args = parser.parse_args()
    # 변경 사항 끝
>>>>>>> d864277f

#     TRAIN_ROOT = "data/train_images"
#     TRAIN_ANN_DIR = "data/train_annots_modify"
#     TEST_ROOT = "data/test_images"

#     # 선택한 모드에 맞춰 로더 실행 및 디버깅 테스트
#     if args.mode in ['train', 'val']:
#         loader = get_loader(TRAIN_ROOT, TRAIN_ANN_DIR, batch_size=args.batch_size, mode=args.mode, val_ratio=args.val_ratio, debug=args.debug, seed=args.seed)
#         print(f"{args.mode} loader 생성 완료.")
#     elif args.mode == 'test':
#         loader = get_loader(TEST_ROOT, None, batch_size=args.batch_size, mode=args.mode, debug=args.debug)
#         print("test loader 생성 완료.")
#     else:
<<<<<<< HEAD
#         raise ValueError("잘못된 mode 값입니다. 'train', 'val', 'test' 중 하나를 입력하세요.")
=======
#         raise ValueError("잘못된 mode 값입니다. 'train', 'val', 'test' 중 하나를 입력하세요.")
>>>>>>> d864277f
<|MERGE_RESOLUTION|>--- conflicted
+++ resolved
@@ -2,11 +2,7 @@
 # 실행 방법 및 인자 설명 (터미널 기준)
 #
 # 사용법:
-<<<<<<< HEAD
-#   python src/data_utils/data_loader.py --mode <모드> --batch_size <배치 크기> [--debug] [--val_ratio <검증 비율>] [--seed <랜덤 시드>]
-=======
 #   python src/data_utils/data_loader.py --mode <모드> --batch_size <배치 크기> [--debug] [--val_ratio <검증 비율>] [--seed <랜덤 시드>
->>>>>>> d864277f
 #
 # 파싱 인자 설명:
 # --mode (필수)  
@@ -76,17 +72,11 @@
     Returns:
         torchvision.transforms.v2.Compose: 변환 함수
     """
-<<<<<<< HEAD
+
     ################################################################################################################################
     # 리사이즈 크기 설정해야할수도?
     ################################################################################################################################
-=======
-
-    ################################################################################################################################
-    # 리사이즈 크기 설정해야할수도?
-    ################################################################################################################################
-
->>>>>>> d864277f
+
     if mode == 'train':
         return T.Compose([
             T.ToImage(), # PIL → TVImage 자동 변환
@@ -422,11 +412,7 @@
 
 ####################################################################################################
 # 4. 데이터 로더 함수
-<<<<<<< HEAD
-def get_loader(img_dir, ann_dir=None, batch_size=8, mode="train", val_ratio=0.2, debug=False, seed=42):
-=======
 def get_loader(img_dir, ann_dir=None, batch_size=8, mode="train", val_ratio=0.2, bbox_format="XYXY", debug=False, seed=42):
->>>>>>> d864277f
     """
     데이터 로더를 반환하는 함수
 
@@ -592,9 +578,6 @@
     parser.add_argument('--debug', action='store_true', help="디버깅 모드 여부")
     parser.add_argument('--val_ratio', type=float, default=0.2, help="검증 데이터셋 비율 (0 ~ 1)")
     parser.add_argument('--seed', type=int, default=42, help="랜덤 시드 (재현성 보장)")
-<<<<<<< HEAD
-    args = parser.parse_args()
-=======
     
 ######################################################################################
 # 추가인자에 맞춰서 수정하기src/test_frcnn.py
@@ -606,8 +589,6 @@
     # parser.add_argument('--output_dir', type=str, default='logs/', help="디버깅/매핑 저장 디렉토리")  # ⭐ 추가됨
     # parser.add_argument('--save_mapping', action='store_true', help="카테고리 매핑 테이블을 JSON 파일로 저장")  # ⭐ 추가됨
     args = parser.parse_args()
-    # 변경 사항 끝
->>>>>>> d864277f
 
 #     TRAIN_ROOT = "data/train_images"
 #     TRAIN_ANN_DIR = "data/train_annots_modify"
@@ -621,8 +602,4 @@
 #         loader = get_loader(TEST_ROOT, None, batch_size=args.batch_size, mode=args.mode, debug=args.debug)
 #         print("test loader 생성 완료.")
 #     else:
-<<<<<<< HEAD
 #         raise ValueError("잘못된 mode 값입니다. 'train', 'val', 'test' 중 하나를 입력하세요.")
-=======
-#         raise ValueError("잘못된 mode 값입니다. 'train', 'val', 'test' 중 하나를 입력하세요.")
->>>>>>> d864277f
