--- conflicted
+++ resolved
@@ -159,11 +159,7 @@
 
     try:
         with open(yaml_dir, "w", encoding='utf-8') as f:
-<<<<<<< HEAD
-            yaml.dump(data, f, default_flow_style=True, allow_unicode=True, sort_keys=False)
-=======
             f.write(yaml_content.strip())
->>>>>>> 689ad082
         print(f"YAML 파일이 '{yaml_dir}'에 성공적으로 생성되었습니다.")
     except Exception as e:
         print(f"YAML 파일 생성 중 오류가 발생했습니다: {e}")
@@ -178,7 +174,6 @@
     parser.add_argument("--output_dir", type=str, default="data/train_labels", help="Output directory for YOLO label files")
     args = parser.parse_args()
 
-<<<<<<< HEAD
     #process_all_json(args.json_folder, args.output_dir)
 
     
@@ -191,18 +186,4 @@
     train_dir = r"C:\Users\nihao\Desktop\new_neo\new_neo_project1\data\train_labels\train"
     val_dir = r"C:\Users\nihao\Desktop\new_neo\new_neo_project1\data\train_labels\val"
     output_dir = r"C:\Users\nihao\Desktop\new_neo\new_neo_project1\data\train_labels"
-=======
-    # process_all_json(args.json_folder, args.output_dir)
-
-    
-    # label_dir = r"C:\Users\user\Desktop\PythonWorkspace\new_neo_project1\data\train_labels"
-    # image_dir = r"C:\Users\user\Desktop\PythonWorkspace\new_neo_project1\data\train_images"
-    # output_train = r"C:\Users\user\Desktop\PythonWorkspace\new_neo_project1\data\train_labels\train"
-    # output_val = r"C:\Users\user\Desktop\PythonWorkspace\new_neo_project1\data\train_labels\val"
-    # split_labels_and_images(label_dir, image_dir, output_train, output_val, test_size=0.2, random_state=42)
-
-    train_dir = r"C:\Users\user\Desktop\PythonWorkspace\new_neo_project1\data\train_labels\train"
-    val_dir = r"C:\Users\user\Desktop\PythonWorkspace\new_neo_project1\data\train_labels\val"
-    output_dir = r"C:\Users\user\Desktop\PythonWorkspace\new_neo_project1\data\train_labels"
->>>>>>> 689ad082
     make_yaml(train_dir, val_dir, output_dir)