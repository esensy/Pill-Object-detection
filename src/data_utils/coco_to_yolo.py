--- conflicted
+++ resolved
@@ -80,8 +80,4 @@
     parser.add_argument("--output_dir", type=str, default="data/train_labels_YOLO", required=True, help="Output directory for YOLO label files")
     args = parser.parse_args()
 
-    process_all_json(args.json_folder, args.output_dir)
-<<<<<<< HEAD
-
-=======
->>>>>>> 37e535057aed02e0960770136c85a7dbb0d3e6ff+    process_all_json(args.json_folder, args.output_dir)