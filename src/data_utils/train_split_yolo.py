################################################################################################
# 데이터 다운 -> data loader 실행 -> json modify 실행 -> coco to yolo -> train split yolo 순서
<<<<<<< HEAD
# 실행 코드
# python coco_to_yolo.py --json_folder data/train_annots_modify --output_dir data/train_labels
# category_id x_center y_center width height + 좌표 정규화
# 이렇게 바꿔놓아야 YOLO에서 돌아간다고 합니다
=======
# 실행 코드 python train_split_yolo.py
# train_labels → train/val 분할 및 train.txt, val.txt 생성
# train, val.txt는 train과 val에 맞는 img 파일 path 정보가 들어있는 파일
>>>>>>> d42e6880
# ###############################################################################################

import os
import shutil
from sklearn.model_selection import train_test_split

<<<<<<< HEAD
# YOLO 데이터 경로 설정
image_dir = "data/train_images"
=======
# 원본 라벨 경로
>>>>>>> d42e6880
label_dir = "data/train_labels"

# 이미지 파일이 있는 곳
image_dir = "data/train_images"

# 분할된 라벨 저장할 경로
train_label_dir = "data/train_labels/train"
val_label_dir = "data/train_labels/val"

# train.txt / val.txt 저장 경로
train_txt_path = "data/train.txt"
val_txt_path = "data/val.txt"

# 폴더 생성
os.makedirs(train_label_dir, exist_ok=True)
os.makedirs(val_label_dir, exist_ok=True)

# 원본 라벨 리스트 수집
label_files = [f for f in os.listdir(label_dir) if f.endswith(".txt")]
image_files = [f.replace(".txt", ".png") for f in label_files]

# 분할
train_labels, val_labels = train_test_split(label_files, test_size=0.2, random_state=42)

# .txt 파일 초기화
open(train_txt_path, "w").close()
open(val_txt_path, "w").close()

# 복사 및 경로 저장
for label_file in train_labels:
    shutil.move(os.path.join(label_dir, label_file), os.path.join(train_label_dir, label_file))
    img_path = os.path.join(image_dir, label_file.replace(".txt", ".png"))
    with open(train_txt_path, "a") as f:
        f.write(f"{img_path}\n")

for label_file in val_labels:
    shutil.move(os.path.join(label_dir, label_file), os.path.join(val_label_dir, label_file))
    img_path = os.path.join(image_dir, label_file.replace(".txt", ".png"))
    with open(val_txt_path, "a") as f:
        f.write(f"{img_path}\n")

print("train_labels → train_labels/train & val 분할 완료")
print("train.txt / val.txt 파일 생성 완료")<|MERGE_RESOLUTION|>--- conflicted
+++ resolved
@@ -1,27 +1,15 @@
 ################################################################################################
 # 데이터 다운 -> data loader 실행 -> json modify 실행 -> coco to yolo -> train split yolo 순서
-<<<<<<< HEAD
-# 실행 코드
-# python coco_to_yolo.py --json_folder data/train_annots_modify --output_dir data/train_labels
-# category_id x_center y_center width height + 좌표 정규화
-# 이렇게 바꿔놓아야 YOLO에서 돌아간다고 합니다
-=======
 # 실행 코드 python train_split_yolo.py
 # train_labels → train/val 분할 및 train.txt, val.txt 생성
 # train, val.txt는 train과 val에 맞는 img 파일 path 정보가 들어있는 파일
->>>>>>> d42e6880
 # ###############################################################################################
 
 import os
 import shutil
 from sklearn.model_selection import train_test_split
 
-<<<<<<< HEAD
-# YOLO 데이터 경로 설정
-image_dir = "data/train_images"
-=======
 # 원본 라벨 경로
->>>>>>> d42e6880
 label_dir = "data/train_labels"
 
 # 이미지 파일이 있는 곳
