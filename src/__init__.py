# 로컬 GPU 구동 확인
import torch
device = "cuda" if torch.cuda.is_available() else "cpu"
<<<<<<< HEAD
print(device)  # cuda
=======
<<<<<<< HEAD
print(device)  # cuda
=======
print(device)  # cuda
>>>>>>> f1423eadd50d4996b1fa3e4ec388a8288987b86f
>>>>>>> 37e53505
<|MERGE_RESOLUTION|>--- conflicted
+++ resolved
@@ -1,12 +1,4 @@
 # 로컬 GPU 구동 확인
 import torch
 device = "cuda" if torch.cuda.is_available() else "cpu"
-<<<<<<< HEAD
-print(device)  # cuda
-=======
-<<<<<<< HEAD
-print(device)  # cuda
-=======
-print(device)  # cuda
->>>>>>> f1423eadd50d4996b1fa3e4ec388a8288987b86f
->>>>>>> 37e53505
+print(device)  # cuda