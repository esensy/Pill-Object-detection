--- conflicted
+++ resolved
@@ -79,8 +79,6 @@
             writer.writerow(['annotation_id', 'image_id', 'category_id', 'bbox_x', 'bbox_y', 'bbox_w', 'bbox_h', 'score'])
             writer.writerows(submission_data)
 
-<<<<<<< HEAD
     return submission_data
-=======
-# submission_csv(predictions, args.test_dir, args.submission_file_path, args.debug)
->>>>>>> cbf11a52
+
+# submission_csv(predictions, args.test_dir, args.submission_file_path, args.debug)