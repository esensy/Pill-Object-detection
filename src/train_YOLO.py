--- conflicted
+++ resolved
@@ -6,7 +6,6 @@
 
 import torch
 from tqdm import tqdm
-<<<<<<< HEAD
 import os
 from src.data_utils.data_loader import get_loader, get_category_mapping
 from utils import get_optimizer, get_scheduler  # utils.py에서 가져오기
@@ -44,31 +43,6 @@
     scheduler = get_scheduler(scheduler_name, optimizer, T_max=100)
 
     compute_loss = ComputeLoss(model.model)
-=======
-from utils import get_optimizer, get_scheduler  # utils.py에서 가져오기
-from datasetYOLO import YOLODataset  # YOLO 데이터셋 로드
-from models.yolo import Model  # YOLO 모델
-from utils.torch_utils import select_device
-from utils.general import increment_path
-from utils.loss import ComputeLoss  # 손실 함수
-
-def train_YOLO(img_dir, ann_dir, batch_size=16, num_classes=80, num_epochs=5, lr=0.001, optimizer_name="sgd", scheduler_name="step", device="cuda"):
-    # 디바이스 설정 (GPU 또는 CPU)
-    device = select_device(device)
-
-    # 데이터셋 로딩
-    dataset = YOLODataset(img_dir=img_dir, ann_dir=ann_dir, mode='train')
-    train_loader = torch.utils.data.DataLoader(dataset, batch_size=batch_size, shuffle=True, num_workers=4)
-
-    # YOLO 모델 정의
-    model = Model(cfg='yolov5s.yaml', ch=3, nc=num_classes).to(device)  # YOLOv5 모델 로드
-
-    # 옵티마이저 정의
-    optimizer = get_optimizer(optimizer_name, model, lr=lr, weight_decay=0.0005)
-
-    # 손실 함수 정의
-    compute_loss = ComputeLoss(model)
->>>>>>> f1423ead
 
     # 학습률 스케줄러 정의
     scheduler = get_scheduler(scheduler_name, optimizer)
@@ -81,10 +55,7 @@
         model.train()
         total_loss = 0
 
-<<<<<<< HEAD
         train_bar = tqdm(train_loader, total=len(train_loader), desc=f"🟢 Training {epoch+1}/{num_epochs}")
-=======
->>>>>>> f1423ead
         # 학습 단계
         for batch_i, (imgs, targets) in tqdm(enumerate(train_loader), total=len(train_loader), desc="Training"):
             imgs = imgs.to(device)
@@ -92,15 +63,8 @@
 
             # 모델 학습
             optimizer.zero_grad()
-<<<<<<< HEAD
             loss.backward()
             torch.nn.utils.clip_grad_norm_(model.parameters(), max_norm=1.0)
-=======
-            loss_items = model(imgs, targets)  # 모델을 통해 학습
-            loss = loss_items[0]  # 첫 번째 항목이 손실
-            loss.backward()
-
->>>>>>> f1423ead
             optimizer.step()
             total_loss += loss.item()
             train_bar.set_postfix(loss=loss.item())  # 진행 상태 표시
@@ -115,26 +79,16 @@
         model.eval()
         val_loss = 0
         with torch.no_grad():
-<<<<<<< HEAD
             val_bar = tqdm(val_loader, total=len(val_loader), desc=f"🔵 Validation {epoch+1}/{num_epochs}")
             for imgs, targets in val_bar:
-=======
-            for imgs, targets in tqdm(train_loader, total=len(train_loader), desc="Validation"):
->>>>>>> f1423ead
                 imgs = imgs.to(device)
                 targets = targets.to(device)
 
-<<<<<<< HEAD
                 preds = model(imgs)
                 loss, _ = compute_loss(preds, targets)
-=======
-                loss_items = model(imgs, targets)
-                loss = loss_items[0]
->>>>>>> f1423ead
                 val_loss += loss.item()
                 val_bar.set_postfix(val_loss=loss.item())
 
-<<<<<<< HEAD
         print(f"📉 Epoch {epoch+1} - Train Loss: {total_loss:.4f}, Val Loss: {val_loss:.4f}")
         
         if scheduler_name == "plateau":
@@ -143,9 +97,6 @@
             scheduler()
 
         # ✅ 최적 모델 저장
-=======
-        # 검증 손실 개선 시 모델 저장
->>>>>>> f1423ead
         if val_loss < best_val_loss:
             best_val_loss = val_loss
             print(f"✅ 검증 손실 개선됨! 모델 저장 중... (Best Val Loss: {best_val_loss:.4f})")
