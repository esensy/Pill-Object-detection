"""
이 스크립트는 PyTorch를 사용하여 Faster R-CNN 객체 탐지 모델을 학습합니다.
데이터를 로드하고, 모델을 학습하며, 성능을 평가하고, 가장 좋은 성능을 보인 모델을 저장하는 기능을 포함합니다.

주요 단계:
1. 데이터셋을 로드하고 어노테이션을 전처리
2. 주어진 하이퍼파라미터로 모델 학습
3. 검증을 수행하고 mAP(mean Average Precision) 평가
4. 검증 성능이 가장 좋은 모델을 저장

필수 라이브러리:
- numpy
- torch
- tqdm
- src.utils, src.data_utils, src.model_utils의 커스텀 모듈
"""
# 외부 모듈듈
import numpy as np
import torch
import torch.optim as optim
import torch.nn as nn
from tqdm import tqdm


# 내부 모듈듈
from src.utils import get_optimizer
from src.utils import get_scheduler
from src.utils import calculate_map
from src.data_utils.data_loader import get_loader
from src.data_utils.data_loader import get_category_mapping
from src.model_utils.basic_frcnn import save_model
from src.model_utils.basic_frcnn import get_fast_rcnn_model

def train(img_dir: str, json_dir: str, batch_size: int = 8, num_epochs: int = 5, optimizer_name: str = "sgd", 
          scheduler_name: str = "plateau", lr: float = 0.001, weight_decay: float = 0.0005, 
          device: str = "cpu", debug: bool = False):
    """
    Faster R-CNN 모델을 학습하는 함수
    
    파라미터:
    - img_dir (str): 학습 이미지가 저장된 디렉토리 경로
    - json_dir (str): 어노테이션 JSON 파일이 저장된 디렉토리 경로
    - batch_size (int): 미니배치 크기 (기본값: 16)
    - num_epochs (int): 학습 에폭 수 (기본값: 5)
    - optimizer_name (str): 옵티마이저 종류 (기본값: 'sgd')
    - scheduler_name (str): 스케줄러 종류 (기본값: 'plateau')
    - lr (float): 학습률 (기본값: 0.001)
    - weight_decay (float): 가중치 감쇠 (기본값: 0.0005)
    - device (str): 학습을 수행할 디바이스 ('cpu' 또는 'cuda')
    - debug (bool): 디버깅 모드 활성화 여부
    """
    
    # 입력값 검증
    assert isinstance(img_dir, str), "img_dir must be a string"
    assert isinstance(json_dir, str), "json_dir must be a string"
    assert isinstance(batch_size, int) and batch_size > 0, "batch_size must be a positive integer"
    assert isinstance(num_epochs, int) and num_epochs > 0, "num_epochs must be a positive integer"
    assert isinstance(optimizer_name, str), "optimizer_name must be a string"
    assert isinstance(scheduler_name, str), "scheduler_name must be a string"
    assert isinstance(lr, float) and lr > 0, "lr must be a positive float"
    assert isinstance(weight_decay, float) and weight_decay >= 0, "weight_decay must be a non-negative float"
    assert isinstance(device, str), "device must be a string"
    assert isinstance(debug, bool), "debug must be a boolean"

    # 데이터 로드 및 클래스 매핑
    name_to_idx, idx_to_name = get_category_mapping(json_dir)
    num_classes = len(name_to_idx)

    train_loader = get_loader(img_dir, json_dir, batch_size, mode="train", val_ratio=0.2, bbox_format="XYXY", debug=debug)
    val_loader = get_loader(img_dir, json_dir, batch_size, mode="val", val_ratio=0.2, bbox_format="XYXY", debug=debug)

    # 모델 및 학습 설정
    model = get_fast_rcnn_model(num_classes).to(device)
    optimizer = get_optimizer(optimizer_name, model, lr, weight_decay)
    scheduler = get_scheduler(scheduler_name, optimizer, step_size=5, gamma=0.1, T_max=100) # T_max는 CosineAnnealingLR에서만 사용

    # 검증 데이터셋 평가
    best_map_score = 0
<<<<<<< HEAD
    
=======

    best_map_score = 0

>>>>>>> 1e8d6af9
    # 학습 루프
    for epoch in range(num_epochs):
        model.train()
        total_loss = 0
        epoch_loss_details = {}

        progress_bar = tqdm(train_loader, total=len(train_loader), desc="Train", dynamic_ncols=True)

        # images 포맷 맞추기
        for images, targets in progress_bar:
            images = [img.to(device) for img in images] 
            targets = [{k: v.to(device) for k, v in t.items()} for t in targets]

            loss_dict = model(images, targets)
            losses = sum(loss for loss in loss_dict.values())


            losses.backward()
            torch.nn.utils.clip_grad_norm_(model.parameters(), max_norm=1.0)
            optimizer.step()

            total_loss += losses.item()

            for k, v in loss_dict.items():
                if k not in epoch_loss_details:
                    epoch_loss_details[k] = 0
                epoch_loss_details[k] += v.item()

            avg_loss_details = ", ".join([f"{k}: {v / len(train_loader):.4f}" for k, v in epoch_loss_details.items()])
            progress_bar.set_postfix(Avg_Loss=avg_loss_details)

        print(f"Epoch {epoch+1} Complete - Total Loss: {total_loss:.4f}, Avg Loss Per Component: {avg_loss_details}")

        # 검증
        with torch.no_grad():
            model.eval()
            total_mAP = []
            predictions = []
            targets_list = []
            for images, targets in tqdm(val_loader, desc="Validation", dynamic_ncols=True):

                images = [img.to(device) for img in images]

                outputs = model(images)

                # 예측값 정리
                for output in outputs:
                    predictions.append({
                        'boxes': output['boxes'].cpu().numpy().tolist(),
                        'labels': output['labels'].cpu().numpy().tolist(),
                        'scores': output['scores'].cpu().numpy().tolist()
                    })

                # 실제값 정리
                for target in targets:
                    targets_list.append({
                        'boxes': target['boxes'].cpu().numpy().tolist(),
                        'labels': target['labels'].cpu().numpy().tolist()
                    })

            # mAP 계산
            map_score = calculate_map(predictions, targets_list, num_classes, iou_threshold=0.5)

            print(f"mAP: {map_score}")
            
                

        # 모델 저장
        if map_score > best_map_score:
            best_map_score = map_score
            save_model(model, save_dir="./models", base_name="model", ext=".pth")
            print(f"Model saved with mAP score: {best_map_score:.4f}")
        
        # 학습률 스케줄러 업데이트
        if scheduler_name == "plateau":
            scheduler.step(map_score) # ReduceLROnPlateau의 경우 mode='max'로 설정 (성능이 좋아지면 학습률 감소)
        else:
            scheduler.step()

    print(f"Training complete. Best mAP: {best_map_score:.4f}")<|MERGE_RESOLUTION|>--- conflicted
+++ resolved
@@ -76,13 +76,7 @@
 
     # 검증 데이터셋 평가
     best_map_score = 0
-<<<<<<< HEAD
     
-=======
-
-    best_map_score = 0
-
->>>>>>> 1e8d6af9
     # 학습 루프
     for epoch in range(num_epochs):
         model.train()
