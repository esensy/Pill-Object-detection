--- conflicted
+++ resolved
@@ -1,8 +1,3 @@
-<<<<<<< HEAD
-# Develop branch
-
-진행상황을 업데이트 한다.
-=======
 # Develop Branch
 
 진행상황을 업데이트 한다.
@@ -29,5 +24,4 @@
 
 Dataset, DataLoader의 적용을 고려하지 않고 test_image를 바로 받을 경우를 실행하는 모듈이므로 자동화 과정에서 Image를 바로 입력받을지 아니면 최소한의 이미지 증강과정 (Resize, toTenser 등)을 거치는게 나을지에 관해 토의 후 추가 수정을 고려.
 
-현재는 모델을 입력받는 형식의 Method이나, 다른 모듈의 형태를 고려했을 때, 모듈 자체에서 model을 생성하고 path인자를 받는 방법으로 바꾸는 것이 일관성을 위해 고려되야하는 사항.
->>>>>>> d864277f
+현재는 모델을 입력받는 형식의 Method이나, 다른 모듈의 형태를 고려했을 때, 모듈 자체에서 model을 생성하고 path인자를 받는 방법으로 바꾸는 것이 일관성을 위해 고려되야하는 사항.