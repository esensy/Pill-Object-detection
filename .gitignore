--- conflicted
+++ resolved
@@ -23,15 +23,8 @@
 # 혹시 남아있을 압축 파일 무시
 data/ai01-level1-project.zip
 
-<<<<<<< HEAD
 # 데이터 폴더 전체 무시 (개별 예외만 따로 위에서 설정)
 data/*
 
 # 가상환경 폴더 무시
-pj1/
-=======
-# 가상환경 폴더 무시
-pj1/
-
-src/t.py
->>>>>>> 9993d9f0
+pj1/