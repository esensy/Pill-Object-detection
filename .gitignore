--- conflicted
+++ resolved
@@ -20,24 +20,6 @@
 
 # 데이터 폴더 전체 무시 (개별 예외만 따로 위에서 설정)
 data/*
-<<<<<<< HEAD
-
-!data
-!data/data_download.py
-!data/json_modify.py
-
-models/*
-
-# 가상환경 폴더 무시
-pj1/
-
-notebooks/*
-models/*
-# 가상환경 폴더 무시
-pj1/
-
-src/t.py
-=======
 !data/data_download.py
 !data/json_modify.py
 
@@ -49,5 +31,4 @@
 pj1/
 
 # 욜로v5 클로닝 repository
-yolov5/
->>>>>>> cbf11a52
+yolov5/