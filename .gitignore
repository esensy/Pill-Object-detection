--- conflicted
+++ resolved
@@ -24,30 +24,6 @@
 
 # 데이터 폴더 전체 무시 (개별 예외만 따로 위에서 설정)
 data/*
-<<<<<<< HEAD
 
 # 가상환경 폴더 무시
-pj1/
-=======
-<<<<<<< HEAD
-<<<<<<< HEAD
-!data
-!data/data_download.py
-!data/json_modify.py
-
-models/*
-=======
-
-# 가상환경 폴더 무시
-pj1/
->>>>>>> 1e3419b756c068bbdf652ef4919e084edbfed8d1
-=======
-notebooks/*
-models/*
-# 가상환경 폴더 무시
-pj1/
-
-src/t.py
-
->>>>>>> d864277fd5d0a529165e2616e4411e27ae46bd4f
->>>>>>> 37e53505
+pj1/